from typing import Dict, Tuple

import flax
import jax
import jax.numpy as jnp

from vlbdiffwave.impl import VLBDiffWave


class TrainWrapper:
    """Train-wrapper for vlb-diffwave.
    """
    def __init__(self, diffwave: VLBDiffWave):
        """Initializer.
        Args:
            diffwave: Target model.
        """
        self.model = diffwave
        self.gradient = jax.jit(jax.value_and_grad(self.compute_loss, has_aux=True))

    def compute_loss(self,
                     params: flax.core.frozen_dict.FrozenDict,
                     signal: jnp.ndarray,
                     noise: jnp.ndarray,
                     mel: jnp.ndarray,
<<<<<<< HEAD
                     timestep: jnp.ndarray) -> jnp.ndarray:
=======
                     timestep: jnp.ndarray,
                     hook: bool = True) -> Tuple[jnp.ndarray, Dict[str, jnp.ndarray]]:
        """Compute VDM loss.
        Args:
            params: model prameters.
            signal: [float32; [B, T]], speech signal.
            noise: [float32; [B, T]], noise signal.
            mel: [float32; [B, T // H, M]], mel-spectrogram.
            timestep: [float32; [B]], input timestep.
            hook: [bool, []], whether hook the logsnr or not.
        Returns:
            [float32; []], loss value.
        """
        # [B, T]
        _, _, z0 = self.model.diffusion(params, signal, noise, jnp.zeros(timestep.shape))
        # [B], [B], [B, T]
        alpha1, sigma1, z1 = self.model.diffusion(params, signal, noise, jnp.ones(timestep.shape))
        # []
        prior_ll = self.likelihood(z1, jnp.zeros(1), jnp.ones(1)).mean()
        # []
        prior_entropy = -self.likelihood(
            z1, alpha1[:, None] * signal, sigma1[:, None]).mean()
        # []
        reconst = -self.likelihood(z0, signal, jnp.ones(1)).mean()
        # []
        diffusion_loss = self.diffusion_loss(params, signal, noise, mel, timestep, hook)
        # []
        # , minimize: reconstruction, diffusion loss
        # , maximize: prior likelihood, prior entropy
        loss = reconst + diffusion_loss - prior_ll - prior_entropy
        return loss, {
            'loss': loss,
            'reconst': reconst, 'diffusion': diffusion_loss,
            'prior-ll': prior_ll, 'prior-entropy': prior_entropy}

    def likelihood(self, sample: jnp.ndarray, mean: jnp.ndarray, std: jnp.ndarray) -> jnp.ndarray:
        """Compute point-wise gaussian likelihood.
        Args:
            sample: [float32; [...]], data sample.
            mean: [float32; [...]], gaussian mean.
            std: [float32; [...]], gaussian standard deviation, positive real.
        """
        # [...]
        logstd = jnp.log(jnp.maximum(std, 1e-5))
        # [...]
        return -0.5 * (jnp.log(2 * jnp.pi) + 2 * logstd + std ** -2 * (sample - mean) ** 2)

    def diffusion_loss(self,
                       params: flax.core.frozen_dict.FrozenDict,
                       signal: jnp.ndarray,
                       noise: jnp.ndarray,
                       mel: jnp.ndarray,
                       timestep: jnp.ndarray,
                       hook: bool = True) -> jnp.ndarray:
>>>>>>> 171711a4
        """Compute noise estimation loss.
        Args:
            params: model prameters.
            signal: [float32; [B, T]], speech signal.
            noise: [float32; [B, T]], noise signal.
            mel: [float32; [B, T // H, M]], mel-spectrogram.
            timestep: [float32; [B]], input timestep.
        Returns:
            [float32; []], loss value.
        """
        # [B, T]
        _, _, diffusion = self.model.diffusion(params, signal, noise, timestep)
        # [B, T]
        estim, _ = self.model.apply(params, diffusion, mel, timestep)
        # [B]
        mse = jnp.square(noise - estim).mean(axis=-1)
        # for derivatives of log-SNR
        def logsnr(time: jnp.ndarray):
            logsnr, _ = self.model.logsnr.apply(params['logsnr'], time)
            return logsnr.sum()
        # [B], dlog-SNR/dt
        dlogsnr = jax.grad(logsnr)(timestep)
        # [B]
        loss = -0.5 * dlogsnr * mse
        # []
        loss = loss.mean()
        return loss<|MERGE_RESOLUTION|>--- conflicted
+++ resolved
@@ -23,11 +23,8 @@
                      signal: jnp.ndarray,
                      noise: jnp.ndarray,
                      mel: jnp.ndarray,
-<<<<<<< HEAD
-                     timestep: jnp.ndarray) -> jnp.ndarray:
-=======
-                     timestep: jnp.ndarray,
-                     hook: bool = True) -> Tuple[jnp.ndarray, Dict[str, jnp.ndarray]]:
+                     timestep: jnp.ndarray) -> \
+            Tuple[jnp.ndarray, Dict[str, jnp.ndarray]]:
         """Compute VDM loss.
         Args:
             params: model prameters.
@@ -35,7 +32,6 @@
             noise: [float32; [B, T]], noise signal.
             mel: [float32; [B, T // H, M]], mel-spectrogram.
             timestep: [float32; [B]], input timestep.
-            hook: [bool, []], whether hook the logsnr or not.
         Returns:
             [float32; []], loss value.
         """
@@ -51,7 +47,7 @@
         # []
         reconst = -self.likelihood(z0, signal, jnp.ones(1)).mean()
         # []
-        diffusion_loss = self.diffusion_loss(params, signal, noise, mel, timestep, hook)
+        diffusion_loss = self.diffusion_loss(params, signal, noise, mel, timestep)
         # []
         # , minimize: reconstruction, diffusion loss
         # , maximize: prior likelihood, prior entropy
@@ -78,9 +74,7 @@
                        signal: jnp.ndarray,
                        noise: jnp.ndarray,
                        mel: jnp.ndarray,
-                       timestep: jnp.ndarray,
-                       hook: bool = True) -> jnp.ndarray:
->>>>>>> 171711a4
+                       timestep: jnp.ndarray) -> jnp.ndarray:
         """Compute noise estimation loss.
         Args:
             params: model prameters.

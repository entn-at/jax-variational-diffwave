--- conflicted
+++ resolved
@@ -52,16 +52,12 @@
         # scanning, outputs and intermediate representations
         return self.inference(mel, timesteps, noise)
 
-<<<<<<< HEAD
-    def inference(self, mel: jnp.ndarray, timesteps: jnp.ndarray, noise: jnp.ndarray) -> \
-=======
     def compile(self):
         """Make denoiser just-in-time compiled.
         """
         self.denoiser = jax.jit(self.model.denoise)
 
     def inference(self, mel: jnp.ndarray, timesteps: jnp.ndarray, signal: jnp.ndarray) -> \
->>>>>>> ceee95a8
             Tuple[jnp.ndarray, List[np.ndarray]]:
         """Generate audio, just-in-time compiled.
         Args:
@@ -72,27 +68,6 @@
         Returns:
             [float32; [B, T]], generated audio and intermdeidate representations.
         """
-<<<<<<< HEAD
-        def scanner(signal: jnp.ndarray, time: jnp.ndarray) -> \
-                Tuple[jnp.ndarray, np.ndarray]:
-            """Scanner for iterating timesteps and gradual denoising.
-            Args:
-                signal: [float32; [B, T]], speech signal.
-                time: [float32; [2]], current and next timesteps.
-            Returns:
-                [float32; [B, T]], denoised signal for both carry and outputs.
-            """
-            # [], []
-            time_t, time_s = time
-            # [B, T]
-            denoised = self.model.denoise(
-                self.param, signal, mel, time_t[None], time_s[None])
-            return denoised, np.asarray(denoised)
-        # [S, 2], 
-        timesteps = jnp.stack([timesteps[:-1], timesteps[1:]], axis=1)
-        # scan
-        return jax.lax.scan(scanner, noise, timesteps)
-=======
         ir = []
         # [], []
         for time_t, time_s in zip(timesteps[:-1], timesteps[1:]):
@@ -102,7 +77,6 @@
             ir.append(np.asarray(signal))
         # [B, T], S x [B, T]
         return signal, ir
->>>>>>> ceee95a8
 
     def init(self, key: np.ndarray):
         """Initialize model parameters.
